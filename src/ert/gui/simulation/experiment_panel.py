--- conflicted
+++ resolved
@@ -340,12 +340,7 @@
                 is_run_dialog_open = True
                 break
         self.run_button.setEnabled(
-<<<<<<< HEAD
             not is_run_dialog_open and widget.isConfigurationValid()
-        )
-=======
-            self.run_button.text() == EXPERIMENT_READY_TO_RUN_BUTTON_MESSAGE
-            and widget.isConfigurationValid()
         )
 
     def populate_clipboard_debug_info(self) -> None:
@@ -402,5 +397,4 @@
         output = create_md_table(kv, "")
         clipboard = QApplication.clipboard()
         if clipboard:
-            clipboard.setText(output)
->>>>>>> ab512a64
+            clipboard.setText(output)