--- conflicted
+++ resolved
@@ -470,10 +470,8 @@
                                   meas_data_type           * meas_data,
                                   obs_data_type            * obs_data,
                                   const local_obsset_type  * obsset) {
-  
-<<<<<<< HEAD
+
   local_obsdata_type * local_obsdata = local_obsdata_alloc( "OBS-SET" );
-  const int ens_size = bool_vector_count_equal( ens_mask , true );
   {
     hash_iter_type * iter = local_obsset_alloc_obs_iter( obsset );
     while ( !hash_iter_is_complete(iter) ) {
@@ -486,45 +484,10 @@
         local_obsdata_node_add_tstep( obs_node , int_vector_iget( step_list , i ));
       
       local_obsdata_add_node( local_obsdata , obs_node );
-=======
-  hash_iter_type * iter = local_obsset_alloc_obs_iter( obsset );
-  while ( !hash_iter_is_complete(iter) ) {
-    const char * obs_key         = hash_iter_get_next_key( iter );
-    obs_vector_type * obs_vector = hash_get( enkf_obs->obs_hash , obs_key );
-    obs_impl_type obs_type       = obs_vector_get_impl_type( obs_vector );
-    if ((obs_type == SUMMARY_OBS)) //&& ((end_step - start_step) > 1))
-      /* The measure_summary() function fails for normal non-merged EnKF updates. */
-      enkf_obs_get_obs_and_measure_summary( enkf_obs , 
-                                            obs_vector , 
-                                            fs , 
-                                            step_list , 
-                                            state , 
-                                            ens_active_list , 
-                                            ensemble , 
-                                            meas_data , 
-                                            obs_data , 
-                                            obsset , 
-                                            work_value, 
-                                            work_std);
-
-    else {
-      for (int i=0; i < int_vector_size( step_list ); i++) {
-        int report_step = int_vector_iget( step_list , i );
-        if (obs_vector_iget_active(obs_vector , report_step)) {                             /* The observation is active for this report step.     */
-          const active_list_type * active_list = local_obsset_get_obs_active_list( obsset , obs_key );
-          obs_vector_iget_observations(obs_vector , report_step , obs_data , active_list);  /* Collect the observed data in the obs_data instance. */
-          /* Could be multithreaded */
-          for (int iens_index = 0; iens_index < int_vector_size( ens_active_list ); iens_index++) {
-            const int iens = int_vector_iget( ens_active_list , iens_index );
-            obs_vector_measure(obs_vector , fs , state , report_step , iens_index , ensemble[iens] , meas_data , active_list);
-          }
-        } 
-      }
->>>>>>> 5e4bbb91
     }
     hash_iter_free( iter );
   }
-  enkf_obs_get_obs_and_measure_data(enkf_obs , fs , local_obsdata , state , ens_size , ensemble , meas_data , obs_data );
+  enkf_obs_get_obs_and_measure_data(enkf_obs , fs , local_obsdata , state , ens_active_list , ensemble , meas_data , obs_data );
   local_obsdata_free( local_obsdata );
 }
 
