--- conflicted
+++ resolved
@@ -523,15 +523,10 @@
   item = config_add_schema_item( config , ANALYSIS_COPY_KEY , false  );
   config_schema_item_set_argc_minmax( item , 2 , 2 , 0 , NULL );  
   
-<<<<<<< HEAD
+
   item = config_add_schema_item( config , ANALYSIS_SET_VAR_KEY , false  );
   config_schema_item_set_argc_minmax( item , 3 , CONFIG_DEFAULT_ARG_MAX , 0 , NULL );
-=======
-  item = config_add_schema_item( config , ANALYSIS_SET_VAR_KEY , false , true );
-  config_schema_item_set_argc_minmax( item , 3 , -1 , 0 , NULL );
-
   analysis_iter_config_add_config_items( config );
->>>>>>> aa99ae87
 }
 
 
