--- conflicted
+++ resolved
@@ -1126,19 +1126,15 @@
   if (ensemble_config_have_forward_init( enkf_state->ensemble_config ))
     enkf_state_forward_init( enkf_state , fs , result );
   
-<<<<<<< HEAD
   enkf_state_internalize_results( enkf_state , fs , result , interactive , msg_list );
-=======
-  enkf_state_internalize_results( enkf_state , fs , loadOK , interactive , msg_list );
   {
     state_map_type * state_map = enkf_fs_get_state_map( fs );
     int iens = member_config_get_iens( enkf_state->my_config );
-    if (*loadOK) 
+    if (*result == LOAD_SUCCESS) 
       state_map_iset( state_map , iens , STATE_HAS_DATA);
     else
       state_map_iset( state_map , iens , STATE_LOAD_FAILURE);
   }
->>>>>>> 3ef602c2
 }
 
 
@@ -1155,16 +1151,9 @@
   int step1                    = arg_pack_iget_int( arg_pack , 3 );
   int step2                    = arg_pack_iget_int( arg_pack , 4 );
   bool interactive             = arg_pack_iget_bool( arg_pack , 5 );  
-<<<<<<< HEAD
   stringlist_type * msg_list = arg_pack_iget_ptr( arg_pack , 6 );
   int  result = LOAD_SUCCESS; 
-
-=======
-  stringlist_type * msg_list   = arg_pack_iget_ptr( arg_pack , 6 );
   int iens                     = member_config_get_iens( enkf_state->my_config );
-  bool loadOK                  = true;
-  
->>>>>>> 3ef602c2
   
   run_info_init_for_load( enkf_state->run_info , 
                           load_start , 
