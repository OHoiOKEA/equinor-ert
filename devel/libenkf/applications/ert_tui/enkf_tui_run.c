/*
   Copyright (C) 2011  Statoil ASA, Norway. 
    
   The file 'enkf_tui_run.c' is part of ERT - Ensemble based Reservoir Tool. 
    
   ERT is free software: you can redistribute it and/or modify 
   it under the terms of the GNU General Public License as published by 
   the Free Software Foundation, either version 3 of the License, or 
   (at your option) any later version. 
    
   ERT is distributed in the hope that it will be useful, but WITHOUT ANY 
   WARRANTY; without even the implied warranty of MERCHANTABILITY or 
   FITNESS FOR A PARTICULAR PURPOSE.   
    
   See the GNU General Public License at <http://www.gnu.org/licenses/gpl.html> 
   for more details. 
*/

#include <stdlib.h>
#include <stdbool.h>
#include <stdio.h>
#include <string.h>
#include <ctype.h>

#include <ert/util/util.h>
#include <ert/util/menu.h>
#include <ert/util/thread_pool.h>
#include <ert/util/arg_pack.h>
#include <ert/util/bool_vector.h>
#include <ert/util/string_util.h>

#include <ert/enkf/enkf_main.h>
#include <ert/enkf/enkf_fs.h>
#include <ert/enkf/enkf_sched.h>
#include <ert/enkf/ensemble_config.h>
#include <ert/enkf/enkf_analysis.h>
#include <ert/enkf/ecl_config.h>

#include <enkf_tui_util.h>
#include <enkf_tui_fs.h>
#include <enkf_tui_analysis.h>
#include <ert_tui_const.h>
#include <enkf_tui_help.h>

/*
  Set runpath runtime - disabled.

static void enkf_tui_run_set_runpath(void * arg) {
  arg_pack_type * arg_pack = arg_pack_safe_cast( arg );
  model_config_type * model_config = arg_pack_iget_ptr(arg_pack , 0);
  menu_item_type    * item         = arg_pack_iget_ptr(arg_pack , 1);
  char runpath_fmt[256];
  printf("Give runpath format ==> ");
  scanf("%s" , runpath_fmt);
  model_config_set_runpath_fmt(model_config , runpath_fmt);
  {
    char * menu_label = util_alloc_sprintf("Set new value for RUNPATH:%s" , runpath_fmt);
    menu_item_set_label( item , menu_label );
    free(menu_label);
  }
}
*/



void enkf_tui_run_start(void * enkf_main) {
  const int ens_size = enkf_main_get_ensemble_size( enkf_main );
  bool_vector_type * iactive = bool_vector_alloc(0,true);
  bool_vector_iset( iactive , ens_size - 1 , true );

  enkf_main_run_assimilation(enkf_main , iactive , 0 , 0 , ANALYZED);
  
  bool_vector_free(iactive);
}



void enkf_tui_run_restart__(void * enkf_main) {
  const int ens_size    = enkf_main_get_ensemble_size( enkf_main );
  const int last_report = enkf_main_get_history_length( enkf_main );
  int start_report;
  char * start_report_as_char;
  bool wronginput = false;
  state_enum state;
  bool_vector_type * iactive = bool_vector_alloc(0,true);
  bool_vector_iset( iactive , ens_size - 1 , true );
  
  start_report_as_char = util_scanf_int_with_limits_return_char("Report step",PROMPT_LEN , 0 , last_report);
  if(strlen(start_report_as_char) != 0){
    util_sscanf_int(start_report_as_char , &start_report);
  }
  else
    wronginput = true;
  
  if(!wronginput){
    state        = enkf_tui_util_scanf_state("Analyzed/forecast" , PROMPT_LEN , false);
    if(state == UNDEFINED)
      wronginput = true;
  }
  
  if(!wronginput)
    enkf_main_run_assimilation(enkf_main ,  iactive , start_report , start_report  , state);
  
  bool_vector_free(iactive);
  free(start_report_as_char);
}



void enkf_tui_run_smoother(void * arg) {
  enkf_main_type * enkf_main  = enkf_main_safe_cast( arg );
  int ens_size = enkf_main_get_ensemble_size( enkf_main );
  bool_vector_type * iactive = bool_vector_alloc( ens_size , true );
  enkf_main_run_smoother(enkf_main , "AUTO-SMOOTHER" , iactive , true );
  bool_vector_free( iactive );
}



void enkf_tui_run_iterated_ES(void * arg) {
  enkf_main_type * enkf_main  = enkf_main_safe_cast( arg );
  const ecl_config_type * ecl_config = enkf_main_get_ecl_config( enkf_main );
  const int last_report = enkf_main_get_history_length( enkf_main );
  int step2;
  if (ecl_config_has_schedule( ecl_config ))
    step2 = util_scanf_int_with_limits("Last report",PROMPT_LEN , 0 , last_report);  
  else
    step2 = last_report;
  enkf_main_run_iterated_ES(enkf_main, step2);  
}

void enkf_tui_run_one_more_iteration(void * arg){
  enkf_main_type * enkf_main  = enkf_main_safe_cast( arg );
  const ecl_config_type * ecl_config = enkf_main_get_ecl_config( enkf_main );
  const int last_report = enkf_main_get_history_length( enkf_main );
  int step2;
  if (ecl_config_has_schedule( ecl_config ))
    step2 = util_scanf_int_with_limits("Last report",PROMPT_LEN , 0 , last_report);  
  else
    step2 = last_report;
  enkf_main_run_one_more_iteration(enkf_main, step2);
}



/** 
    Experiments will always start with the parameters at time == 0; if
    you want to simulate with updated (posterior) parameters, you
    ensure that by initializing from a report_step > 0 from an
    existing case.

    Prediction part is included if it exists.
*/



void enkf_tui_run_exp(void * enkf_main) {
  const int ens_size          = enkf_main_get_ensemble_size( enkf_main );
  bool_vector_type * iactive  = bool_vector_alloc(0,false);

  state_enum init_state    = ANALYZED; 
  int start_report         = 0;
  int init_step_parameters = 0;
  
  {

    char * prompt = util_alloc_sprintf("Which realizations to simulate (Ex: 1,3-5) <Enter for all> [M to return to menu] : " , ens_size);
    char * select_string;
      
    util_printf_prompt(prompt , PROMPT_LEN , '=' , "=> ");
    select_string = util_alloc_stdin_line();
    enkf_tui_util_sscanf_active_list( iactive , select_string , ens_size);

    util_safe_free( select_string );
    free( prompt );
  }
  if (bool_vector_count_equal(iactive , true))
    enkf_main_run_exp(enkf_main , iactive , true , init_step_parameters , start_report , init_state);
  
  bool_vector_free(iactive);
}



void enkf_tui_run_create_runpath__(void * __enkf_main) {
  enkf_main_type * enkf_main = enkf_main_safe_cast(__enkf_main);
  const int ens_size         = enkf_main_get_ensemble_size( enkf_main );
  bool_vector_type * iactive = bool_vector_alloc(0,false);

  state_enum init_state    = ANALYZED; 
  int start_report         = 0;
  int init_step_parameters = 0;
  {
    char * prompt = util_alloc_sprintf("Which realizations to create[ensemble size:%d] : " , ens_size);
    char * select_string;

    util_printf_prompt(prompt , PROMPT_LEN , '=' , "=> ");
    select_string = util_alloc_stdin_line();
    enkf_tui_util_sscanf_active_list( iactive , select_string , ens_size );
    
    util_safe_free( select_string );
    free( prompt );
  }
  enkf_main_run_exp(enkf_main , iactive , false , init_step_parameters , start_report , init_state);
  bool_vector_free(iactive);
}



static void enkf_tui_display_load_msg( int iens , const stringlist_type * msg_list ) {
  for (int i=0; i < stringlist_get_size( msg_list ); i++)
    printf("[%03d] : %s \n", iens , stringlist_iget( msg_list , i ));
}


void enkf_tui_run_manual_load__( void * arg ) {
  enkf_main_type * enkf_main                   = enkf_main_safe_cast( arg );
  enkf_fs_type * fs                            = enkf_main_get_fs( enkf_main ); 
  const int last_report                        = -1;
  const int ens_size                           = enkf_main_get_ensemble_size( enkf_main );
  int step1,step2;
  bool_vector_type * iactive = bool_vector_alloc( 0 , false );
  run_mode_type run_mode = ENSEMBLE_EXPERIMENT; 
  
<<<<<<< HEAD
  enkf_main_init_run(enkf_main , run_mode , false);  /* This is ugly */
=======
  enkf_main_init_run(enkf_main , iactive , run_mode , INIT_NONE);  /* This is ugly */
>>>>>>> 30468417
  
  step1 = 0;
  step2 = last_report;  /** Observe that for the summary data it will load all the available data anyway. */
  {
    char * prompt = util_alloc_sprintf("Which realizations to load  (Ex: 1,3-5) <Enter for all> [M to return to menu] : [ensemble size:%d] : " , ens_size);
    char * select_string;
    util_printf_prompt(prompt , PROMPT_LEN , '=' , "=> ");
    select_string = util_alloc_stdin_line();

    enkf_tui_util_sscanf_active_list( iactive , select_string , ens_size );
    util_safe_free( select_string );
    
    free( prompt );
  }



  if (bool_vector_count_equal( iactive , true )) {
    int iens;
    arg_pack_type ** arg_list = util_calloc( ens_size , sizeof * arg_list );
    thread_pool_type * tp = thread_pool_alloc( 4 , true );  /* num_cpu - HARD coded. */

    for (iens = 0; iens < ens_size; iens++) {
      arg_pack_type * arg_pack = arg_pack_alloc();
      arg_list[iens] = arg_pack;
      
      if (bool_vector_iget(iactive , iens)) {
        enkf_state_type * enkf_state = enkf_main_iget_state( enkf_main , iens );

        arg_pack_append_ptr( arg_pack , enkf_state);                                        /* 0: */
        arg_pack_append_ptr( arg_pack , fs );                                               /* 1: */
        arg_pack_append_int( arg_pack , step1 );                                            /* 2: This will be the load start parameter for the run_info struct. */
        arg_pack_append_int( arg_pack , step1 );                                            /* 3: Step1 */ 
        arg_pack_append_int( arg_pack , step2 );                                            /* 4: Step2 For summary data it will load the whole goddamn thing anyway.*/
        arg_pack_append_bool( arg_pack , true );                                            /* 5: Interactive */                  
        arg_pack_append_owned_ptr( arg_pack , stringlist_alloc_new() , stringlist_free__);  /* 6: List of interactive mode messages. */
        thread_pool_add_job( tp , enkf_state_load_from_forward_model_mt , arg_pack);
        
      }
    }
    
    thread_pool_join( tp );
    thread_pool_free( tp );
    printf("\n");

    {
      qc_module_type * qc_module = enkf_main_get_qc_module( enkf_main );
      runpath_list_type * runpath_list = qc_module_get_runpath_list( qc_module );

      for (iens = 0; iens < ens_size; iens++) {
        if (bool_vector_iget(iactive , iens)) {
          const enkf_state_type * state = enkf_main_iget_state( enkf_main , iens );
          runpath_list_add( runpath_list , iens , enkf_state_get_run_path( state ) , enkf_state_get_eclbase( state ));
        }
      }

      qc_module_export_runpath_list( qc_module );
    }

    for (iens = 0; iens < ens_size; iens++) {
      if (bool_vector_iget(iactive , iens)) {
        stringlist_type * msg_list = arg_pack_iget_ptr( arg_list[iens] , 6 );
        if (stringlist_get_size( msg_list ))
          enkf_tui_display_load_msg( iens , msg_list );
      }
    }
    
    
    for (iens = 0; iens < ens_size; iens++) 
      arg_pack_free( arg_list[iens]);
    free( arg_list );      
  }
  bool_vector_free( iactive );
}






/*****************************************************************/

void enkf_tui_run_menu(void * arg) {
  enkf_main_type  * enkf_main  = enkf_main_safe_cast( arg );
  model_config_type * model_config = enkf_main_get_model_config( enkf_main );
  path_fmt_type     * runpath_fmt  = model_config_get_runpath_fmt( model_config );
  menu_type       * menu;

  {
    char   * title = util_alloc_sprintf("Run menu [case:%s  Runpath:%s]" , enkf_main_get_current_fs( enkf_main ) , path_fmt_get_fmt ( runpath_fmt ));
    menu = menu_alloc(title , "Back" , "bB");
    free(title);
  }
  menu_add_item(menu , "Ensemble run: history"                , "xX" , enkf_tui_run_exp         , enkf_main , NULL);
  menu_add_separator( menu );
  {
    const ecl_config_type * ecl_config = enkf_main_get_ecl_config( enkf_main );
    const model_config_type * model_config = enkf_main_get_model_config( enkf_main );
    const analysis_config_type * analysis_config = enkf_main_get_analysis_config(enkf_main);
    
    menu_item_type * enkf_item         = menu_add_item(menu , "Start EnKF run from beginning"          , "sS" , enkf_tui_run_start         , enkf_main , NULL);
    menu_item_type * restart_enkf_item = menu_add_item(menu , "Restart EnKF run from arbitrary state"  , "rR" , enkf_tui_run_restart__       , enkf_main , NULL);
    menu_item_type * ES_item           = menu_add_item(menu , "Integrated smoother update"             , "iI" , enkf_tui_run_smoother      , enkf_main , NULL);
    menu_item_type * it_ES_item        = menu_add_item(menu , "Iterated smoother [RML-EnKF]"           , "tT" , enkf_tui_run_iterated_ES   , enkf_main , NULL);
    menu_item_type * one_more_item     = menu_add_item(menu , "One more iteration (disabled)"          , "mM" , enkf_tui_run_one_more_iteration , enkf_main , NULL);
              
    if (!ecl_config_has_schedule( ecl_config )) {
      menu_item_disable( enkf_item );
      menu_item_disable( restart_enkf_item );
    }
    
    if (!ecl_config_has_init_section( ecl_config )) 
      menu_item_disable( enkf_item );

    menu_item_disable( one_more_item );
    if (!analysis_config_get_module_option(analysis_config , ANALYSIS_ITERABLE)) {
      menu_item_disable( it_ES_item );
      menu_item_disable( one_more_item );
    } else {
      menu_item_disable( enkf_item );
      menu_item_disable( restart_enkf_item );
      menu_item_disable( ES_item );
    }
      
    if (!model_config_has_history( model_config )) {
      menu_item_disable( it_ES_item );
      menu_item_disable( ES_item );
      menu_item_disable( one_more_item );
    }
  }
  menu_add_separator(menu);
  menu_add_item(menu , "Create runpath directories - NO simulation" , "cC" , enkf_tui_run_create_runpath__ , enkf_main , NULL );
  menu_add_item(menu , "Load results manually"                               , "lL"  , enkf_tui_run_manual_load__ , enkf_main , NULL);
  menu_add_separator(menu);
  {
    menu_item_type * analysis_item = menu_add_item(menu , "Analysis menu"             , "aA" , enkf_tui_analysis_menu , enkf_main , NULL);
    
    if (!enkf_main_have_obs( enkf_main )) 
      menu_item_disable( analysis_item );
  }
  /*
    Option to set runpath runtime - currently dismantled.
    
    menu_add_separator(menu);
    {
    model_config_type * model_config = enkf_main_get_model_config( enkf_main );
    path_fmt_type     * runpath_fmt  = model_config_get_runpath_fmt( model_config );
    arg_pack_type * arg_pack = arg_pack_alloc();  
    char * runpath_label = util_alloc_sprintf("Set new value for RUNPATH:%s" , path_fmt_get_fmt ( runpath_fmt ));
    
    arg_pack_append_ptr(arg_pack , model_config);
    arg_pack_append_ptr(arg_pack , menu_add_item(menu , runpath_label , "dD" , enkf_tui_run_set_runpath , arg_pack , arg_pack_free__));
    
    free(runpath_label);
    }
  */
  menu_add_item(menu , "Help"                                  , "hH" , enkf_tui_help_menu_run   , enkf_main , NULL); 
  menu_run(menu);
  menu_free(menu);
}<|MERGE_RESOLUTION|>--- conflicted
+++ resolved
@@ -222,11 +222,7 @@
   bool_vector_type * iactive = bool_vector_alloc( 0 , false );
   run_mode_type run_mode = ENSEMBLE_EXPERIMENT; 
   
-<<<<<<< HEAD
-  enkf_main_init_run(enkf_main , run_mode , false);  /* This is ugly */
-=======
   enkf_main_init_run(enkf_main , iactive , run_mode , INIT_NONE);  /* This is ugly */
->>>>>>> 30468417
   
   step1 = 0;
   step2 = last_report;  /** Observe that for the summary data it will load all the available data anyway. */
