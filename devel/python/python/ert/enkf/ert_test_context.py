# Copyright (C) 2013  Statoil ASA, Norway.
#   
#  The file 'test_work_area.py' is part of ERT - Ensemble based Reservoir Tool. 
#   
#  ERT is free software: you can redistribute it and/or modify 
#  it under the terms of the GNU General Public License as published by 
#  the Free Software Foundation, either version 3 of the License, or 
#  (at your option) any later version. 
#   
#  ERT is distributed in the hope that it will be useful, but WITHOUT ANY 
#  WARRANTY; without even the implied warranty of MERCHANTABILITY or 
#  FITNESS FOR A PARTICULAR PURPOSE.   
#   
#  See the GNU General Public License at <http://www.gnu.org/licenses/gpl.html> 
#  for more details.

from ert.cwrap import BaseCClass, CWrapper
from ert.enkf import ENKF_LIB, EnKFMain


<<<<<<< HEAD
class ErtTest(BaseCClass):
    def __init__(self, test_name, model_config, site_config=None, store_area=False):
        c_ptr = ErtTest.cNamespace().alloc(test_name, model_config, site_config)
        super(ErtTest, self).__init__(c_ptr)
        self.setStore(store_area)

    def setStore(self, store):
        ErtTest.cNamespace().set_store(self, store)
=======
    def __init__(self , test_name , model_config , site_config = None , store_area = False):
        if not os.path.exists( model_config ):
            raise IOError("The configuration file:%s does not exist" % model_config )
        else:
            c_ptr = ErtTest.cNamespace().alloc(test_name , model_config , site_config)
            super(ErtTest, self).__init__(c_ptr)
            self.setStore( store_area )
        
    def setStore(self , store):
        ErtTest.cNamespace().set_store(self , store)
>>>>>>> 5cb429ae

    def getErt(self):
        """ @rtype: EnKFMain """
        return ErtTest.cNamespace().get_enkf_main(self)

    def free(self):
        ErtTest.cNamespace().free(self)


class ErtTestContext(object):
<<<<<<< HEAD
    def __init__(self, test_name, model_config, site_config=None, store_area=False):
        self.__test_name = test_name
        self.__model_config = model_config
        self.__site_config = site_config
        self.__store_area = store_area
        self.__test_context = None


    def __enter__(self):
        """ @rtype: ErtTest """
        self.__test_context = ErtTest(self.__test_name, self.__model_config, site_config=self.__site_config, store_area=self.__store_area)
        return self.__test_context


    def __exit__(self, exc_type, exc_val, exc_tb):
        del self.__test_context
=======
    def __init__(self , test_name , model_config , site_config = None , store_area = False):
        self.test_name = test_name
        self.model_config = model_config
        self.site_config = site_config
        self.store_area = store_area
        self.test_context = ErtTest( self.test_name , self.model_config , site_config = self.site_config , store_area = self.store_area)


    def __enter__(self):
        return self.test_context
        
        
    def __exit__(self , exc_type, exc_val, exc_tb):
        del self.test_context
>>>>>>> 5cb429ae
        return False


    def getErt(self):
        return self.__test_context.getErt()


cwrapper = CWrapper(ENKF_LIB)
cwrapper.registerObject("ert_test", ErtTest)

ErtTest.cNamespace().alloc = cwrapper.prototype("c_void_p ert_test_context_alloc( char* , char* , char*)")
ErtTest.cNamespace().set_store = cwrapper.prototype("c_void_p ert_test_context_set_store( ert_test , bool)")
ErtTest.cNamespace().free = cwrapper.prototype("void ert_test_context_free( ert_test )")
ErtTest.cNamespace().get_enkf_main = cwrapper.prototype("enkf_main_ref ert_test_context_get_main( ert_test )")
<|MERGE_RESOLUTION|>--- conflicted
+++ resolved
@@ -1,4 +1,4 @@
-# Copyright (C) 2013  Statoil ASA, Norway.
+#  Copyright (C) 2013  Statoil ASA, Norway. 
 #   
 #  The file 'test_work_area.py' is part of ERT - Ensemble based Reservoir Tool. 
 #   
@@ -13,32 +13,23 @@
 #   
 #  See the GNU General Public License at <http://www.gnu.org/licenses/gpl.html> 
 #  for more details.
+import os.path
 
 from ert.cwrap import BaseCClass, CWrapper
 from ert.enkf import ENKF_LIB, EnKFMain
 
+class ErtTest(BaseCClass):
 
-<<<<<<< HEAD
-class ErtTest(BaseCClass):
     def __init__(self, test_name, model_config, site_config=None, store_area=False):
-        c_ptr = ErtTest.cNamespace().alloc(test_name, model_config, site_config)
-        super(ErtTest, self).__init__(c_ptr)
-        self.setStore(store_area)
+        if not os.path.exists(model_config):
+            raise IOError("The configuration file: %s does not exist" % model_config )
+        else:
+            c_ptr = ErtTest.cNamespace().alloc(test_name, model_config, site_config)
+            super(ErtTest, self).__init__(c_ptr)
+            self.setStore( store_area )
 
     def setStore(self, store):
         ErtTest.cNamespace().set_store(self, store)
-=======
-    def __init__(self , test_name , model_config , site_config = None , store_area = False):
-        if not os.path.exists( model_config ):
-            raise IOError("The configuration file:%s does not exist" % model_config )
-        else:
-            c_ptr = ErtTest.cNamespace().alloc(test_name , model_config , site_config)
-            super(ErtTest, self).__init__(c_ptr)
-            self.setStore( store_area )
-        
-    def setStore(self , store):
-        ErtTest.cNamespace().set_store(self , store)
->>>>>>> 5cb429ae
 
     def getErt(self):
         """ @rtype: EnKFMain """
@@ -49,44 +40,27 @@
 
 
 class ErtTestContext(object):
-<<<<<<< HEAD
     def __init__(self, test_name, model_config, site_config=None, store_area=False):
         self.__test_name = test_name
         self.__model_config = model_config
         self.__site_config = site_config
         self.__store_area = store_area
-        self.__test_context = None
+        self.__test_context = ErtTest(self.__test_name, self.__model_config, site_config=self.__site_config, store_area=self.__store_area)
 
 
     def __enter__(self):
         """ @rtype: ErtTest """
-        self.__test_context = ErtTest(self.__test_name, self.__model_config, site_config=self.__site_config, store_area=self.__store_area)
         return self.__test_context
 
 
     def __exit__(self, exc_type, exc_val, exc_tb):
         del self.__test_context
-=======
-    def __init__(self , test_name , model_config , site_config = None , store_area = False):
-        self.test_name = test_name
-        self.model_config = model_config
-        self.site_config = site_config
-        self.store_area = store_area
-        self.test_context = ErtTest( self.test_name , self.model_config , site_config = self.site_config , store_area = self.store_area)
-
-
-    def __enter__(self):
-        return self.test_context
-        
-        
-    def __exit__(self , exc_type, exc_val, exc_tb):
-        del self.test_context
->>>>>>> 5cb429ae
         return False
 
 
     def getErt(self):
         return self.__test_context.getErt()
+
 
 
 cwrapper = CWrapper(ENKF_LIB)
