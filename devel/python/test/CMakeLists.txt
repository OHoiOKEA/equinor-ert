--- conflicted
+++ resolved
@@ -47,13 +47,10 @@
     ert_tests/util/test_stat.py
     ert_tests/util/test_string_list.py
     ert_tests/util/test_vectors.py
-<<<<<<< HEAD
     ert_tests/util/test_ui_return.py
-=======
 
     ert_tests/run/__init__.py
     ert_tests/run/test_run.py
->>>>>>> 547661e1
 
     ecl_isosurf.py
     ens_config_test.py
