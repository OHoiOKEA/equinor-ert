set(NFS_RUNPATH "" CACHE STRING  "Disk area which is shared among cluster nodes and can be used as CWD for LSF/RSH jobs.")
set(RSH_SERVERS "" CACHE STRING  "List of nodes which will be used to test the RSH driver")

set(TEST_SOURCES
    ert_tests/__init__.py
    ert_tests/source_enumerator.py
    ert_tests/run_tests.py
    ert_tests/test_ert_import.py
    ert_tests/import_tester.py

    ert_tests/config/__init__.py
    ert_tests/config/test_config.py

    ert_tests/cwrap/__init__.py
    ert_tests/cwrap/test_cwrap.py

    ert_tests/ecl/__init__.py
    ert_tests/ecl/test_ecl_default.py
    ert_tests/ecl/test_ecl_file.py
    ert_tests/ecl/test_ecl_submit.py
    ert_tests/ecl/test_fortio.py
    ert_tests/ecl/test_grdecl.py
    ert_tests/ecl/test_grid.py
    ert_tests/ecl/test_kw.py
    ert_tests/ecl/test_legacy_ecl.py
    ert_tests/ecl/test_region.py
    ert_tests/ecl/test_restart.py
    ert_tests/ecl/test_rft.py
    ert_tests/ecl/test_rft_cell.py
    ert_tests/ecl/test_sum.py
    ert_tests/ecl/test_ecl_sum_vector.py

    ert_tests/enkf/__init__.py
    ert_tests/enkf/test_ert_context.py
    ert_tests/enkf/test_enkf.py
    ert_tests/enkf/test_enkf_fs.py
    ert_tests/enkf/test_enkf_fs_manager1.py
    ert_tests/enkf/test_enkf_fs_manager2.py
    ert_tests/enkf/test_enkf_library.py
    ert_tests/enkf/test_analysis_config.py
    ert_tests/enkf/test_analysis_iter_config.py
    ert_tests/enkf/test_state_map.py
    ert_tests/enkf/test_enkf_obs.py
    ert_tests/enkf/plot/test_plot_data.py

    ert_tests/analysis/__init__.py
    ert_tests/analysis/test_options_enum.py
    ert_tests/analysis/test_analysis_module.py

    ert_tests/job_queue/__init__.py
    ert_tests/job_queue/test_job_queue.py

    ert_tests/sched/__init__.py
    ert_tests/sched/test_sched.py

    ert_tests/util/__init__.py
    ert_tests/util/test_ctime.py
    ert_tests/util/test_hash.py
    ert_tests/util/test_lookup_table.py
    ert_tests/util/test_matrix.py
    ert_tests/util/test_stat.py
    ert_tests/util/test_string_list.py
    ert_tests/util/test_vectors.py
    ert_tests/util/test_ui_return.py
    ert_tests/util/test_thread_pool.py

    ert_tests/gui/__init__.py
    ert_tests/gui/test_model.py
    ert_tests/gui/test_observable.py

    ert_tests/gui/ide/__init__.py
    ert_tests/gui/ide/test_bool_argument.py
    ert_tests/gui/ide/test_configuration_line.py
    ert_tests/gui/ide/test_configuration_line_builder.py
    ert_tests/gui/ide/test_configuration_line_definition.py
    ert_tests/gui/ide/test_configuration_line_parser.py
    ert_tests/gui/ide/test_ert_keywords.py
    ert_tests/gui/ide/test_float_argument.py
    ert_tests/gui/ide/test_integer_argument.py
    ert_tests/gui/ide/test_path_argument.py
    ert_tests/gui/ide/test_path_argument.py
    ert_tests/gui/ide/test_proper_name_argument.py
    ert_tests/gui/ide/test_proper_name_format_argument.py
    ert_tests/gui/ide/test_range_string_argument.py
    ert_tests/gui/ide/test_tokens.py

    ert_tests/gui/ide/wizards/__init__.py
    ert_tests/gui/ide/wizards/test_tree_structure.py


    ert_tests/run/__init__.py
    ert_tests/run/test_run.py

    ecl_isosurf.py
    ens_config_test.py
    grav_test.py
    grid_test0.py
    job_test.py
    petrel_kw.py
    poly_test.py
    troll_test.py
    ctest_run.py
    ctest_import.py
)

if (ERT_BUILD_GUI) 
   LIST(APPEND ${TEST_SOURCES} ert_tests/test_ert_gui_import.py)
endif()

add_python_package("python.tests" "${PYTHON_INSTALL_PREFIX}/test" "${TEST_SOURCES}" False)

# The test data is located in the current source directory; that is
# the reason we set that as the working directory for the test
# run. The module to import should then be in the default python
# module search path (i.e. current directory), whereas the location of
# the actual ert package is given by the first argument to ctest.


add_test( NAME python.tests.ert.import
          WORKING_DIRECTORY ${PROJECT_BINARY_DIR}/${PYTHON_INSTALL_PREFIX}
          COMMAND python test/ctest_import.py ${PROJECT_BINARY_DIR}/${PYTHON_INSTALL_PREFIX} "ert")



if (ERT_BUILD_GUI) 
   add_test( NAME python.tests.ert_gui.import
             WORKING_DIRECTORY ${PROJECT_BINARY_DIR}/${PYTHON_INSTALL_PREFIX}
             COMMAND python test/ctest_import.py ${PROJECT_BINARY_DIR}/${PYTHON_INSTALL_PREFIX} "ert_gui")
endif()


#UTIL

add_test( NAME python.tests.ert.util.stringlist
          WORKING_DIRECTORY ${CMAKE_CURRENT_SOURCE_DIR} 
          COMMAND ctest_run.py ${PROJECT_BINARY_DIR}/${PYTHON_INSTALL_PREFIX} ert_tests.util.test_string_list.StringListTest )
          
add_test( NAME python.tests.ert.util.ui_return
          WORKING_DIRECTORY ${CMAKE_CURRENT_SOURCE_DIR} 
          COMMAND ctest_run.py ${PROJECT_BINARY_DIR}/${PYTHON_INSTALL_PREFIX} ert_tests.util.test_ui_return.UIReturnTest )

add_test( NAME python.tests.ert.util.tvector
          WORKING_DIRECTORY ${CMAKE_CURRENT_SOURCE_DIR} 
          COMMAND ctest_run.py ${PROJECT_BINARY_DIR}/${PYTHON_INSTALL_PREFIX} ert_tests.util.test_vectors.UtilTest )

add_test( NAME python.tests.ert.util.ctime
          WORKING_DIRECTORY ${CMAKE_CURRENT_SOURCE_DIR}
          COMMAND ctest_run.py ${PROJECT_BINARY_DIR}/${PYTHON_INSTALL_PREFIX} ert_tests.util.test_ctime.CTimeTest)


add_test( NAME python.tests.ert.util.hash
          WORKING_DIRECTORY ${CMAKE_CURRENT_SOURCE_DIR}
          COMMAND ctest_run.py ${PROJECT_BINARY_DIR}/${PYTHON_INSTALL_PREFIX} ert_tests.util.test_hash.HashTest)


#add_test( NAME python.tests.ert.util.latex
#          WORKING_DIRECTORY ${CMAKE_CURRENT_SOURCE_DIR}
#          COMMAND ctest_run.py ${PROJECT_BINARY_DIR}/${PYTHON_INSTALL_PREFIX} ert_tests.util.test_latex.LatexTest )

add_test( NAME python.tests.ert.util.lookup_table
          WORKING_DIRECTORY ${CMAKE_CURRENT_SOURCE_DIR}
          COMMAND ctest_run.py ${PROJECT_BINARY_DIR}/${PYTHON_INSTALL_PREFIX} ert_tests.util.test_lookup_table.LookupTableTest )

add_test( NAME python.tests.ert.util.matrix
          WORKING_DIRECTORY ${CMAKE_CURRENT_SOURCE_DIR}
          COMMAND ctest_run.py ${PROJECT_BINARY_DIR}/${PYTHON_INSTALL_PREFIX} ert_tests.util.test_matrix.MatrixTest )

add_test( NAME python.tests.ert.util.stat
          WORKING_DIRECTORY ${CMAKE_CURRENT_SOURCE_DIR}
          COMMAND ctest_run.py ${PROJECT_BINARY_DIR}/${PYTHON_INSTALL_PREFIX} ert_tests.util.test_stat.StatTest )


#ENKF
add_test( NAME python.tests.ert.enkf.enkf
          WORKING_DIRECTORY ${CMAKE_CURRENT_SOURCE_DIR}
          COMMAND ctest_run.py ${PROJECT_BINARY_DIR}/${PYTHON_INSTALL_PREFIX} ert_tests.enkf.test_enkf.EnKFTest)

add_test( NAME python.tests.ert.enkf.enkf_obs
          WORKING_DIRECTORY ${CMAKE_CURRENT_SOURCE_DIR}
          COMMAND ctest_run.py ${PROJECT_BINARY_DIR}/${PYTHON_INSTALL_PREFIX} ert_tests.enkf.test_enkf_obs.EnKFObsTest)


add_test( NAME python.tests.ert.enkf.enkf_fs
          WORKING_DIRECTORY ${CMAKE_CURRENT_SOURCE_DIR}
          COMMAND ctest_run.py ${PROJECT_BINARY_DIR}/${PYTHON_INSTALL_PREFIX} ert_tests.enkf.test_enkf_fs.EnKFFSTest)

add_test( NAME python.tests.ert.enkf.enkf_fs_manager1
          WORKING_DIRECTORY ${CMAKE_CURRENT_SOURCE_DIR}
          COMMAND ctest_run.py ${PROJECT_BINARY_DIR}/${PYTHON_INSTALL_PREFIX} ert_tests.enkf.test_enkf_fs_manager1.EnKFFSManagerTest1)

add_test( NAME python.tests.ert.enkf.enkf_fs_manager2
          WORKING_DIRECTORY ${CMAKE_CURRENT_SOURCE_DIR}
          COMMAND ctest_run.py ${PROJECT_BINARY_DIR}/${PYTHON_INSTALL_PREFIX} ert_tests.enkf.test_enkf_fs_manager2.EnKFFSManagerTest2)

add_test( NAME python.tests.ert.enkf.enkf_library
          WORKING_DIRECTORY ${CMAKE_CURRENT_SOURCE_DIR}
          COMMAND ctest_run.py ${PROJECT_BINARY_DIR}/${PYTHON_INSTALL_PREFIX} ert_tests.enkf.test_enkf_library.EnKFLibraryTest)

add_test( NAME python.tests.ert.enkf.analysis_config
          WORKING_DIRECTORY ${CMAKE_CURRENT_SOURCE_DIR}
          COMMAND ctest_run.py ${PROJECT_BINARY_DIR}/${PYTHON_INSTALL_PREFIX} ert_tests.enkf.test_analysis_config.AnalysisConfigTest)

add_test( NAME python.tests.ert.enkf.analysis_iter_config
          WORKING_DIRECTORY ${CMAKE_CURRENT_SOURCE_DIR}
          COMMAND ctest_run.py ${PROJECT_BINARY_DIR}/${PYTHON_INSTALL_PREFIX} ert_tests.enkf.test_analysis_iter_config.AnalysisIterConfigTest)

add_test( NAME python.tests.ert.enkf.state_map
          WORKING_DIRECTORY ${CMAKE_CURRENT_SOURCE_DIR}
          COMMAND ctest_run.py ${PROJECT_BINARY_DIR}/${PYTHON_INSTALL_PREFIX} ert_tests.enkf.test_state_map.StateMapTest)

add_test( NAME python.tests.ert.enkf.ecl_config
          WORKING_DIRECTORY ${CMAKE_CURRENT_SOURCE_DIR}
          COMMAND ctest_run.py ${PROJECT_BINARY_DIR}/${PYTHON_INSTALL_PREFIX} ert_tests.enkf.test_ecl_config.EclConfigTest)

add_test( NAME python.tests.ert.enkf.plot.plot_block_data
          WORKING_DIRECTORY ${CMAKE_CURRENT_SOURCE_DIR}
          COMMAND ctest_run.py ${PROJECT_BINARY_DIR}/${PYTHON_INSTALL_PREFIX} ert_tests.enkf.plot.test_plot_data.PlotDataTest)

add_test( NAME python.tests.ert.enkf.ert_test_context
          WORKING_DIRECTORY ${CMAKE_CURRENT_SOURCE_DIR}
          COMMAND ctest_run.py ${PROJECT_BINARY_DIR}/${PYTHON_INSTALL_PREFIX} ert_tests.enkf.test_ert_context.ErtTestContextTest)



#GUI
if (ERT_BUILD_GUI) 
   add_test( NAME python.tests.ert_gui.models
             WORKING_DIRECTORY ${CMAKE_CURRENT_SOURCE_DIR}
             COMMAND ctest_run.py ${PROJECT_BINARY_DIR}/${PYTHON_INSTALL_PREFIX} ert_tests.gui.test_model.ModelTest)

   add_test( NAME python.tests.ert_gui.models.observable
             WORKING_DIRECTORY ${CMAKE_CURRENT_SOURCE_DIR}
             COMMAND ctest_run.py ${PROJECT_BINARY_DIR}/${PYTHON_INSTALL_PREFIX} ert_tests.gui.test_observable.ObservableTest)

   add_test( NAME python.tests.ert_gui.ide.bool_argument
             WORKING_DIRECTORY ${CMAKE_CURRENT_SOURCE_DIR}
             COMMAND ctest_run.py ${PROJECT_BINARY_DIR}/${PYTHON_INSTALL_PREFIX} ert_tests.gui.ide.test_bool_argument.BoolArgumentTest)

   add_test( NAME python.tests.ert_gui.ide.integer_argument
             WORKING_DIRECTORY ${CMAKE_CURRENT_SOURCE_DIR}
             COMMAND ctest_run.py ${PROJECT_BINARY_DIR}/${PYTHON_INSTALL_PREFIX} ert_tests.gui.ide.test_integer_argument.IntegerArgumentTest)

    add_test( NAME python.tests.ert_gui.ide.float_argument
              WORKING_DIRECTORY ${CMAKE_CURRENT_SOURCE_DIR}
              COMMAND ctest_run.py ${PROJECT_BINARY_DIR}/${PYTHON_INSTALL_PREFIX} ert_tests.gui.ide.test_float_argument.FloatArgumentTest)

    add_test( NAME python.tests.ert_gui.ide.path_argument
              WORKING_DIRECTORY ${CMAKE_CURRENT_SOURCE_DIR}
              COMMAND ctest_run.py ${PROJECT_BINARY_DIR}/${PYTHON_INSTALL_PREFIX} ert_tests.gui.ide.test_path_argument.PathArgumentTest)

    add_test( NAME python.tests.ert_gui.ide.proper_name_argument
              WORKING_DIRECTORY ${CMAKE_CURRENT_SOURCE_DIR}
              COMMAND ctest_run.py ${PROJECT_BINARY_DIR}/${PYTHON_INSTALL_PREFIX} ert_tests.gui.ide.test_proper_name_argument.ProperNameArgumentTest)

   add_test( NAME python.tests.ert_gui.ide.proper_name_format_argument
             WORKING_DIRECTORY ${CMAKE_CURRENT_SOURCE_DIR}
             COMMAND ctest_run.py ${PROJECT_BINARY_DIR}/${PYTHON_INSTALL_PREFIX} ert_tests.gui.ide.test_proper_name_format_argument.ProperNameFormatArgumentTest)

    add_test( NAME python.tests.ert_gui.ide.range_string_argument
              WORKING_DIRECTORY ${CMAKE_CURRENT_SOURCE_DIR}
              COMMAND ctest_run.py ${PROJECT_BINARY_DIR}/${PYTHON_INSTALL_PREFIX} ert_tests.gui.ide.test_range_string_argument.RangeStringArgumentTest)


    add_test( NAME python.tests.ert_gui.ide.test_configuration_line
              WORKING_DIRECTORY ${CMAKE_CURRENT_SOURCE_DIR}
              COMMAND ctest_run.py ${PROJECT_BINARY_DIR}/${PYTHON_INSTALL_PREFIX} ert_tests.gui.ide.test_configuration_line.ConfigurationLineTest)

    add_test( NAME python.tests.ert_gui.ide.test_configuration_line_builder
              WORKING_DIRECTORY ${CMAKE_CURRENT_SOURCE_DIR}
              COMMAND ctest_run.py ${PROJECT_BINARY_DIR}/${PYTHON_INSTALL_PREFIX} ert_tests.gui.ide.test_configuration_line_builder.ConfigurationLineBuilderTest)

    add_test( NAME python.tests.ert_gui.ide.test_configuration_line_definition
              WORKING_DIRECTORY ${CMAKE_CURRENT_SOURCE_DIR}
              COMMAND ctest_run.py ${PROJECT_BINARY_DIR}/${PYTHON_INSTALL_PREFIX} ert_tests.gui.ide.test_configuration_line_definition.ConfigurationLineDefinitionTest)

    add_test( NAME python.tests.ert_gui.ide.test_configuration_line_parser
              WORKING_DIRECTORY ${CMAKE_CURRENT_SOURCE_DIR}
              COMMAND ctest_run.py ${PROJECT_BINARY_DIR}/${PYTHON_INSTALL_PREFIX} ert_tests.gui.ide.test_configuration_line_parser.ConfigurationLineParserTest)



    add_test( NAME python.tests.ert_gui.ide.ert_keywords
              WORKING_DIRECTORY ${CMAKE_CURRENT_SOURCE_DIR}
              COMMAND ctest_run.py ${PROJECT_BINARY_DIR}/${PYTHON_INSTALL_PREFIX} ert_tests.gui.ide.test_ert_keywords.ErtKeywordTest)

    add_test( NAME python.tests.ert_gui.ide.tokens
              WORKING_DIRECTORY ${CMAKE_CURRENT_SOURCE_DIR}
              COMMAND ctest_run.py ${PROJECT_BINARY_DIR}/${PYTHON_INSTALL_PREFIX} ert_tests.gui.ide.test_tokens.TokenTest)

    add_test( NAME python.tests.ert_gui.ide.wizards.tree_structure
              WORKING_DIRECTORY ${CMAKE_CURRENT_SOURCE_DIR}
              COMMAND ctest_run.py ${PROJECT_BINARY_DIR}/${PYTHON_INSTALL_PREFIX} ert_tests.gui.ide.wizards.test_tree_structure.TreeStructureTest)

endif()

#ECL


add_test( NAME python.tests.ert.ecl.ecl_default
          WORKING_DIRECTORY ${CMAKE_CURRENT_SOURCE_DIR}
          COMMAND ctest_run.py ${PROJECT_BINARY_DIR}/${PYTHON_INSTALL_PREFIX} ert_tests.ecl.test_ecl_default.EclDefaultTest )

add_test( NAME python.tests.ert.ecl.ecl_file
          WORKING_DIRECTORY ${CMAKE_CURRENT_SOURCE_DIR}
          COMMAND ctest_run.py ${PROJECT_BINARY_DIR}/${PYTHON_INSTALL_PREFIX} ert_tests.ecl.test_ecl_file.FileTest)

add_test( NAME python.tests.ert.ecl.ecl_queue_LOCAL
        WORKING_DIRECTORY ${CMAKE_CURRENT_SOURCE_DIR}
        COMMAND ctest_run.py ${PROJECT_BINARY_DIR}/${PYTHON_INSTALL_PREFIX} ert_tests.ecl.test_ecl_submit.LocalSubmitTest  )

if (NOT ${NFS_RUNPATH} STREQUAL "")
   add_test( NAME python.tests.ert.ecl.ecl_queue_LSF
             WORKING_DIRECTORY ${CMAKE_CURRENT_SOURCE_DIR}
             COMMAND ctest_run.py ${PROJECT_BINARY_DIR}/${PYTHON_INSTALL_PREFIX} ert_tests.ecl.test_ecl_submit.LSFSubmitTest ${NFS_RUNPATH} )
   set_property( TEST python.tests.ert.ecl.ecl_queue_LSF     PROPERTY LABELS Python:StatoilData:Slow )

   if (NOT ${RSH_SERVERS} STREQUAL "")
      add_test( NAME python.tests.ert.ecl.ecl_queue_RSH
                WORKING_DIRECTORY ${CMAKE_CURRENT_SOURCE_DIR}
                COMMAND ctest_run.py ${PROJECT_BINARY_DIR}/${PYTHON_INSTALL_PREFIX} ert_tests.ecl.test_ecl_submit.RSHSubmitTest ${NFS_RUNPATH} ${RSH_SERVERS})
      set_property( TEST python.tests.ert.ecl.ecl_queue_RSH     PROPERTY LABELS Python:StatoilData:Slow )
   endif()
endif()


add_test( NAME python.tests.ert.ecl.fortio
          WORKING_DIRECTORY ${CMAKE_CURRENT_SOURCE_DIR}
          COMMAND ctest_run.py ${PROJECT_BINARY_DIR}/${PYTHON_INSTALL_PREFIX} ert_tests.ecl.test_fortio.FortIOTest)


add_test( NAME python.tests.ert.ecl.ecl_grdecl
          WORKING_DIRECTORY ${CMAKE_CURRENT_SOURCE_DIR}
          COMMAND ctest_run.py ${PROJECT_BINARY_DIR}/${PYTHON_INSTALL_PREFIX} ert_tests.ecl.test_grdecl.GRDECLTest )

add_test( NAME python.tests.ert.ecl.ecl_grid
          WORKING_DIRECTORY ${CMAKE_CURRENT_SOURCE_DIR} 
          COMMAND ctest_run.py ${PROJECT_BINARY_DIR}/${PYTHON_INSTALL_PREFIX} ert_tests.ecl.test_grid.GridTest )

add_test( NAME python.tests.ert.ecl.ecl_kw
          WORKING_DIRECTORY ${CMAKE_CURRENT_SOURCE_DIR} 
          COMMAND ctest_run.py ${PROJECT_BINARY_DIR}/${PYTHON_INSTALL_PREFIX} ert_tests.ecl.test_kw.KWTest )

add_test( NAME python.tests.ert.ecl.legacy_ecl
          WORKING_DIRECTORY ${CMAKE_CURRENT_SOURCE_DIR}
          COMMAND ctest_run.py ${PROJECT_BINARY_DIR}/${PYTHON_INSTALL_PREFIX} ert_tests.ecl.test_legacy_ecl.LegacyEclTest)

add_test( NAME python.tests.ert.ecl.ecl_restart
          WORKING_DIRECTORY ${CMAKE_CURRENT_SOURCE_DIR}
          COMMAND ctest_run.py ${PROJECT_BINARY_DIR}/${PYTHON_INSTALL_PREFIX} ert_tests.ecl.test_restart.RestartTest)

add_test( NAME python.tests.ert.ecl.ecl_region
          WORKING_DIRECTORY ${CMAKE_CURRENT_SOURCE_DIR}
          COMMAND ctest_run.py ${PROJECT_BINARY_DIR}/${PYTHON_INSTALL_PREFIX} ert_tests.ecl.test_region.RegionTest)

add_test( NAME python.tests.ert.ecl.ecl_rft
          WORKING_DIRECTORY ${CMAKE_CURRENT_SOURCE_DIR} 
          COMMAND ctest_run.py ${PROJECT_BINARY_DIR}/${PYTHON_INSTALL_PREFIX} ert_tests.ecl.test_rft.RFTTest)

add_test( NAME python.tests.ert.ecl.ecl_rft_cell
          WORKING_DIRECTORY ${CMAKE_CURRENT_SOURCE_DIR} 
          COMMAND ctest_run.py ${PROJECT_BINARY_DIR}/${PYTHON_INSTALL_PREFIX} ert_tests.ecl.test_rft_cell.RFTCellTest)

add_test( NAME python.tests.ert.ecl.ecl_sum
          WORKING_DIRECTORY ${CMAKE_CURRENT_SOURCE_DIR}
          COMMAND ctest_run.py ${PROJECT_BINARY_DIR}/${PYTHON_INSTALL_PREFIX} ert_tests.ecl.test_sum.SumTest)

add_test( NAME python.tests.ert.ecl.ecl_sum_vector
          WORKING_DIRECTORY ${CMAKE_CURRENT_SOURCE_DIR}
          COMMAND ctest_run.py ${PROJECT_BINARY_DIR}/${PYTHON_INSTALL_PREFIX} ert_tests.ecl.test_ecl_sum_vector.EclSumVectorTest)




#SCHED
add_test( NAME python.tests.ert.sched.sched
          WORKING_DIRECTORY ${CMAKE_CURRENT_SOURCE_DIR}
          COMMAND ctest_run.py ${PROJECT_BINARY_DIR}/${PYTHON_INSTALL_PREFIX} ert_tests.sched.test_sched.SchedFileTest)

#JOB QUEUE
add_test( NAME python.tests.ert.job_queue.job_status_type_enum
          WORKING_DIRECTORY ${CMAKE_CURRENT_SOURCE_DIR}
          COMMAND ctest_run.py ${PROJECT_BINARY_DIR}/${PYTHON_INSTALL_PREFIX} ert_tests.job_queue.test_job_queue.JobQueueTest)


#CONFIG
add_test( NAME python.tests.ert.config
          WORKING_DIRECTORY ${CMAKE_CURRENT_SOURCE_DIR}
          COMMAND ctest_run.py ${PROJECT_BINARY_DIR}/${PYTHON_INSTALL_PREFIX} ert_tests.config.test_config.ConfigTest)

#CWRAP
add_test( NAME python.tests.ert.cwrap
          WORKING_DIRECTORY ${CMAKE_CURRENT_SOURCE_DIR}
          COMMAND ctest_run.py ${PROJECT_BINARY_DIR}/${PYTHON_INSTALL_PREFIX} ert_tests.cwrap.test_cwrap.CWRapTest)

add_test( NAME python.tests.ert.cwrap.basecclass
          WORKING_DIRECTORY ${CMAKE_CURRENT_SOURCE_DIR}
          COMMAND ctest_run.py ${PROJECT_BINARY_DIR}/${PYTHON_INSTALL_PREFIX} ert_tests.cwrap.test_basecclass.BaseCClassTest)

add_test( NAME python.tests.ert.cwrap.basecenum
          WORKING_DIRECTORY ${CMAKE_CURRENT_SOURCE_DIR}
          COMMAND ctest_run.py ${PROJECT_BINARY_DIR}/${PYTHON_INSTALL_PREFIX} ert_tests.cwrap.test_basecenum.BaseCEnumTest)

#TESTRUN
add_test( NAME python.tests.ert.test_run
          WORKING_DIRECTORY ${CMAKE_CURRENT_SOURCE_DIR}
          COMMAND ctest_run.py ${PROJECT_BINARY_DIR}/${PYTHON_INSTALL_PREFIX} ert_tests.run.test_run.RunTest )

#ANALYSIS
add_test( NAME python.tests.ert.analysis.enums
          WORKING_DIRECTORY ${CMAKE_CURRENT_SOURCE_DIR}
          COMMAND ctest_run.py ${PROJECT_BINARY_DIR}/${PYTHON_INSTALL_PREFIX} ert_tests.analysis.test_options_enum.AnalysisOptionsEnumTest)

add_test( NAME python.tests.ert.analysis.analysis_module
          WORKING_DIRECTORY ${CMAKE_CURRENT_SOURCE_DIR}
          COMMAND ctest_run.py ${PROJECT_BINARY_DIR}/${PYTHON_INSTALL_PREFIX} ert_tests.analysis.test_analysis_module.AnalysisModuleTest)



set_property( TEST python.tests.ert.sched.sched           PROPERTY LABELS Python:StatoilData )
set_property( TEST python.tests.ert.ecl.fortio            PROPERTY LABELS Python:StatoilData )
set_property( TEST python.tests.ert.ecl.ecl_grdecl        PROPERTY LABELS Python:StatoilData )
set_property( TEST python.tests.ert.ecl.ecl_restart       PROPERTY LABELS Python:StatoilData )
set_property( TEST python.tests.ert.ecl.ecl_region        PROPERTY LABELS Python:StatoilData )
set_property( TEST python.tests.ert.ecl.ecl_file          PROPERTY LABELS Python:StatoilData )
set_property( TEST python.tests.ert.ecl.ecl_queue_LOCAL   PROPERTY LABELS Python:StatoilData:Slow )
set_property( TEST python.tests.ert.ecl.ecl_sum           PROPERTY LABELS Python:StatoilData )
set_property( TEST python.tests.ert.ecl.ecl_kw            PROPERTY LABELS Python:StatoilData )
set_property( TEST python.tests.ert.ecl.ecl_rft           PROPERTY LABELS Python:StatoilData )
set_property( TEST python.tests.ert.ecl.ecl_sum_vector    PROPERTY LABELS Python:StatoilData )
set_property( TEST python.tests.ert.ecl.ecl_grid          PROPERTY LABELS Python:StatoilData:Slow )
#set_property( TEST python.tests.import_local             PROPERTY LABELS Python:StatoilBuild )

set_property( TEST python.tests.ert.test_run              PROPERTY LABELS Python)
set_property( TEST python.tests.ert.import                PROPERTY LABELS Python)
set_property( TEST python.tests.ert.util.stringlist       PROPERTY LABELS Python )
set_property( TEST python.tests.ert.util.tvector          PROPERTY LABELS Python )

<<<<<<< HEAD
set_property( TEST python.tests.ert.enkf.enkf                 PROPERTY LABELS Python:StatoilData )
set_property( TEST python.tests.ert.enkf.ecl_config           PROPERTY LABELS Python:StatoilData )
set_property( TEST python.tests.ert.enkf.enkf_fs              PROPERTY LABELS Python:StatoilData )
set_property( TEST python.tests.ert.enkf.enkf_fs_manager1     PROPERTY LABELS Python:StatoilData )
set_property( TEST python.tests.ert.enkf.enkf_fs_manager2     PROPERTY LABELS Python:StatoilData )
set_property( TEST python.tests.ert.enkf.plot.plot_block_data PROPERTY LABELS Python:StatoilData )
=======
set_property( TEST python.tests.ert.enkf.enkf             PROPERTY LABELS Python:StatoilData )
set_property( TEST python.tests.ert.enkf.ecl_config       PROPERTY LABELS Python:StatoilData )
set_property( TEST python.tests.ert.enkf.enkf_fs          PROPERTY LABELS Python:StatoilData )
set_property( TEST python.tests.ert.enkf.enkf_fs_manager1 PROPERTY LABELS Python:StatoilData )
set_property( TEST python.tests.ert.enkf.enkf_fs_manager2 PROPERTY LABELS Python:StatoilData )
set_property( TEST python.tests.ert.enkf.enkf_obs         PROPERTY LABELS Python:StatoilData )
>>>>>>> 69811ab6

if (ERT_BUILD_GUI)
   set_property( TEST python.tests.ert_gui.import         PROPERTY ENVIRONMENT "ERT_SHARE_PATH=${PROJECT_SOURCE_PATH}/share")
   set_property( TEST python.tests.ert_gui.import         PROPERTY LABELS Python)
   set_property( TEST python.tests.ert_gui.models         PROPERTY LABELS Python)
   set_property( TEST python.tests.ert_gui.models.observable PROPERTY LABELS Python)
endif()<|MERGE_RESOLUTION|>--- conflicted
+++ resolved
@@ -221,7 +221,6 @@
           COMMAND ctest_run.py ${PROJECT_BINARY_DIR}/${PYTHON_INSTALL_PREFIX} ert_tests.enkf.test_ert_context.ErtTestContextTest)
 
 
-
 #GUI
 if (ERT_BUILD_GUI) 
    add_test( NAME python.tests.ert_gui.models
@@ -435,21 +434,13 @@
 set_property( TEST python.tests.ert.util.stringlist       PROPERTY LABELS Python )
 set_property( TEST python.tests.ert.util.tvector          PROPERTY LABELS Python )
 
-<<<<<<< HEAD
 set_property( TEST python.tests.ert.enkf.enkf                 PROPERTY LABELS Python:StatoilData )
 set_property( TEST python.tests.ert.enkf.ecl_config           PROPERTY LABELS Python:StatoilData )
 set_property( TEST python.tests.ert.enkf.enkf_fs              PROPERTY LABELS Python:StatoilData )
 set_property( TEST python.tests.ert.enkf.enkf_fs_manager1     PROPERTY LABELS Python:StatoilData )
 set_property( TEST python.tests.ert.enkf.enkf_fs_manager2     PROPERTY LABELS Python:StatoilData )
+set_property( TEST python.tests.ert.enkf.enkf_obs             PROPERTY LABELS Python:StatoilData )
 set_property( TEST python.tests.ert.enkf.plot.plot_block_data PROPERTY LABELS Python:StatoilData )
-=======
-set_property( TEST python.tests.ert.enkf.enkf             PROPERTY LABELS Python:StatoilData )
-set_property( TEST python.tests.ert.enkf.ecl_config       PROPERTY LABELS Python:StatoilData )
-set_property( TEST python.tests.ert.enkf.enkf_fs          PROPERTY LABELS Python:StatoilData )
-set_property( TEST python.tests.ert.enkf.enkf_fs_manager1 PROPERTY LABELS Python:StatoilData )
-set_property( TEST python.tests.ert.enkf.enkf_fs_manager2 PROPERTY LABELS Python:StatoilData )
-set_property( TEST python.tests.ert.enkf.enkf_obs         PROPERTY LABELS Python:StatoilData )
->>>>>>> 69811ab6
 
 if (ERT_BUILD_GUI)
    set_property( TEST python.tests.ert_gui.import         PROPERTY ENVIRONMENT "ERT_SHARE_PATH=${PROJECT_SOURCE_PATH}/share")
