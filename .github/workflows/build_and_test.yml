name: Build and test

on:
 push:
   branches:
     - main
     - 'version-**'
   tags: "*"
 pull_request:

env:
  ERT_SHOW_BACKTRACE: 1
  ECL_SKIP_SIGNAL: 1
  UV_SYSTEM_PYTHON: 1

concurrency:
  group: ${{ github.workflow }}-${{ github.ref }}
  cancel-in-progress: ${{ github.ref != 'refs/heads/main' }}

jobs:

  build-wheels:
    strategy:
      fail-fast: false
      matrix:
        python-version: [ '3.12' ]

    uses: ./.github/workflows/build-wheels.yml
    with:
      python-version: ${{ matrix.python-version }}

  test-linux-ert:
    strategy:
      fail-fast: false
      matrix:
<<<<<<< HEAD
        test-type: [ 'integration-tests', 'unit-tests', 'gui-test' ]
        python-version: [ '3.12' ]
=======
        test-type: [ 'performance-tests', 'unit-tests', 'gui-tests', 'cli-tests' ]
        python-version: [ '3.8', '3.11', '3.12' ]
>>>>>>> d1c3a882
        os: [ ubuntu-latest ]
    uses: ./.github/workflows/test_ert.yml
    with:
      os: ${{ matrix.os }}
      python-version: ${{ matrix.python-version }}
      test-type: ${{ matrix.test-type }}
    secrets: inherit

  test-linux-everest:
    strategy:
      fail-fast: false
      matrix:
        test-type: [ 'test', 'ui-test', 'integration-test', 'everest-models-test', 'doc', 'everest-docs-entry-test' ]
        python-version: [ '3.8', '3.11', '3.12' ]
        os: [ ubuntu-latest ]
    uses: ./.github/workflows/test_everest.yml
    with:
      os: ${{ matrix.os }}
      python-version: ${{ matrix.python-version }}
      test-type: ${{ matrix.test-type }}
    secrets: inherit

  test-slurm:
    strategy:
      fail-fast: false
      matrix:
        os: [ ubuntu-latest ]
        python-version: [ '3.12' ]
    uses: ./.github/workflows/test_ert_with_slurm.yml
    with:
      os: ${{ matrix.os }}
      python-version: ${{ matrix.python-version }}
    secrets: inherit

  test-mac-ert:
    if: github.ref_type != 'tag' # when not tag
    strategy:
      fail-fast: false
      matrix:
        test-type: [ 'performance-tests', 'unit-tests', 'gui-tests', 'cli-tests' ]
        python-version: [ '3.12' ]
        os: [ 'macos-latest' ]
    uses: ./.github/workflows/test_ert.yml
    with:
      os: ${{ matrix.os }}
      python-version: ${{ matrix.python-version }}
      test-type: ${{ matrix.test-type }}
    secrets: inherit

  test-mac-everest:
    if: github.ref_type != 'tag' # when not tag
    strategy:
      fail-fast: false
      matrix:
        test-type: [ 'test', 'integration-test', 'everest-models-test' ]
        python-version: [ '3.12' ]
        os: [ 'macos-latest' ]
    uses: ./.github/workflows/test_everest.yml
    with:
      os: ${{ matrix.os }}
      python-version: ${{ matrix.python-version }}
      test-type: ${{ matrix.test-type }}
    secrets: inherit


  test-mac-for-tags-everest:
    if: github.ref_type == 'tag' # only test all variants for tags
    strategy:
      fail-fast: false
      matrix:
        test-type: [ 'test', 'integration-test', 'everest-models-test' ]
        python-version: [ '3.8', '3.12' ]
        os: [ 'macos-13', 'macos-14']
        exclude:
          - os: 'macos-14'
            python-version: '3.8'
          - os: 'macos-13'
            python-version: '3.12'
    uses: ./.github/workflows/test_everest.yml
    with:
      os: ${{ matrix.os }}
      python-version: ${{ matrix.python-version }}
      test-type: ${{ matrix.test-type }}
    secrets: inherit

  test-mac-for-tags-ert:
    if: github.ref_type == 'tag' # only test all variants for tags
    strategy:
      fail-fast: false
      matrix:
<<<<<<< HEAD
        test-type: [ 'integration-tests', 'unit-tests', 'gui-test' ]
        python-version: [ '3.12' ]
        os: [ 'macos-14-large' ]
=======
        test-type: [ 'performance-tests', 'unit-tests', 'gui-tests', 'cli-tests' ]
        python-version: [ '3.8', '3.12' ]
        os: [ 'macos-13', 'macos-14']
        exclude:
          - os: 'macos-14'
            python-version: '3.8'
          - os: 'macos-13'
            python-version: '3.12'

>>>>>>> d1c3a882
    uses: ./.github/workflows/test_ert.yml
    with:
      os: ${{ matrix.os }}
      python-version: ${{ matrix.python-version }}
      test-type: ${{ matrix.test-type }}
    secrets: inherit

  docs-ert:
    name: Test ert docs
    strategy:
      fail-fast: false
      matrix:
        python-version: ['3.12']
        os: [ubuntu-latest]
    runs-on: ${{ matrix.os }}

    steps:
    - uses: actions/checkout@v4
      with:
        fetch-depth: 0

    - uses: './.github/actions/install_dependencies'
      with:
        os: ${{ matrix.os }}

    - name: Install pandoc
      run: |
        sudo apt install pandoc

    - uses: actions/setup-python@v5
      id: setup_python
      with:
        python-version: ${{ matrix.python-version }}

    - name: Install uv
      uses: astral-sh/setup-uv@v3

    - name: Install ert
      run: |
        uv pip install ".[dev, everest]"

    - name: Make test directory
      run: |
        mkdir tmp_tests
        mv tests tmp_tests/tests
        mv test-data tmp_tests/test-data
        mkdir tmp_tests/.git

    - name: Test docs
      run: |
        sphinx-build -n -v -E -W ./docs/ert ./tmp/ert_docs

  publish:
    name: Publish to PyPI
    runs-on: ubuntu-latest
    needs: [build-wheels, test-linux-ert, test-linux-everest, test-mac-for-tags-ert, test-mac-for-tags-everest, docs-ert]
    permissions:
      id-token: write

    # If this is a tagged release
    if: github.event_name == 'push' && startsWith(github.ref, 'refs/tags')

    steps:
      - name: Get wheels
        uses: actions/download-artifact@v4
        with:
          path: artifacts

      - name: Move to dist/
        run: |
          mkdir dist
          find artifacts -name "*.whl" -exec mv '{}' dist/ \;

      - name: Publish to PyPI
        uses: pypa/gh-action-pypi-publish@v1.10.1<|MERGE_RESOLUTION|>--- conflicted
+++ resolved
@@ -33,13 +33,8 @@
     strategy:
       fail-fast: false
       matrix:
-<<<<<<< HEAD
         test-type: [ 'integration-tests', 'unit-tests', 'gui-test' ]
         python-version: [ '3.12' ]
-=======
-        test-type: [ 'performance-tests', 'unit-tests', 'gui-tests', 'cli-tests' ]
-        python-version: [ '3.8', '3.11', '3.12' ]
->>>>>>> d1c3a882
         os: [ ubuntu-latest ]
     uses: ./.github/workflows/test_ert.yml
     with:
@@ -130,21 +125,9 @@
     strategy:
       fail-fast: false
       matrix:
-<<<<<<< HEAD
         test-type: [ 'integration-tests', 'unit-tests', 'gui-test' ]
         python-version: [ '3.12' ]
         os: [ 'macos-14-large' ]
-=======
-        test-type: [ 'performance-tests', 'unit-tests', 'gui-tests', 'cli-tests' ]
-        python-version: [ '3.8', '3.12' ]
-        os: [ 'macos-13', 'macos-14']
-        exclude:
-          - os: 'macos-14'
-            python-version: '3.8'
-          - os: 'macos-13'
-            python-version: '3.12'
-
->>>>>>> d1c3a882
     uses: ./.github/workflows/test_ert.yml
     with:
       os: ${{ matrix.os }}
