--- conflicted
+++ resolved
@@ -1,10 +1,5 @@
 import copy
 import pathlib
-<<<<<<< HEAD
-=======
-from ert_shared.storage import connection
-import pytest
->>>>>>> 29dbff39
 import sys
 from unittest.mock import patch
 
