--- conflicted
+++ resolved
@@ -4,7 +4,6 @@
 import io
 import httpx
 from typing import List
-from ert_data import loader as loader
 from ert_shared.services import Storage
 from pandas.errors import ParserError
 
@@ -70,7 +69,6 @@
                 logger.exception(exc)
                 raise exc
 
-<<<<<<< HEAD
     def all_data_type_keys(self) -> List:
         """Returns a list of all the keys except observation keys.
 
@@ -128,70 +126,21 @@
         return list(all_keys.values())
 
     def get_all_cases_not_running(self) -> List:
-        """Returns a list of all cases that are not running. For each case a dict with info about the case is
-        returned"""
-        # Currently, the ensemble information from the storage API does not contain any hint if a case is running or not
-        # for now we return all the cases, running or not
+        """Returns a list of all cases that are not running. For each case a dict with
+        info about the case is returned"""
+        # Currently, the ensemble information from the storage API does not contain any
+        # hint if a case is running or not for now we return all the cases, running or
+        # not
         return self._get_all_cases()
 
     def data_for_key(self, case_name, key) -> pd.DataFrame:
-        """Returns a pandas DataFrame with the datapoints for a given key for a given case. The row index is
-        the realization number, and the columns are an index over the indexes/dates"""
-=======
-    def all_data_type_keys(self):
-        """Returns a list of all the keys except observation keys. For each key
-        a dict is returned with info about the key"""
-
-        all_keys = self._facade.all_data_type_keys()
-        log_keys = [k for k in all_keys if k.startswith("LOG10_")]
-
-        return [
-            {
-                "key": key,
-                "index_type": self._key_index_type(key),
-                "observations": self._facade.observation_keys(key),
-                "has_refcase": self._facade.has_refcase(key),
-                "dimensionality": self._dimensionality_of_key(key),
-                "metadata": self._metadata(key),
-                "log_scale": key in log_keys,
-            }
-            for key in all_keys
-        ]
-
-    def _metadata(self, key):
-        meta = {}
-        if self._facade.is_summary_key(key):
-            meta["data_origin"] = "Summary"
-        elif self._facade.is_gen_data_key(key):
-            meta["data_origin"] = "GEN_DATA"
-        elif self._facade.is_gen_kw_key(key):
-            meta["data_origin"] = "GEN_KW"
-        return meta
-
-    def get_all_cases_not_running(self):
-        """Returns a list of all cases that are not running. For each case a
-        dict with info about the case is returned"""
-        facade = self._facade
-        return [
-            {
-                "name": case,
-                "hidden": facade.is_case_hidden(case),
-                "has_data": facade.case_has_data(case),
-            }
-            for case in facade.cases()
-            if not facade.is_case_running(case)
-        ]
-
-    def data_for_key(self, case, key):
-        """Returns a pandas DataFrame with the datapoints for a given key for a
-        given case. The row index is the realization number, and the columns are
-        an index over the indexes/dates"""
->>>>>>> 090ba532
+        """Returns a pandas DataFrame with the datapoints for a given key for a given
+        case. The row index is the realization number, and the columns are an index
+        over the indexes/dates"""
 
         if key.startswith("LOG10_"):
             key = key[6:]
 
-<<<<<<< HEAD
         case = self._get_case(case_name)
 
         with Storage.session() as client:
@@ -219,10 +168,11 @@
                 raise exc
 
     def observations_for_key(self, case_name, key):
-        """Returns a pandas DataFrame with the datapoints for a given observation key for a given case. The row index
-        is the realization number, and the column index is a multi-index with (obs_key, index/date, obs_index),
-        where index/date is used to relate the observation to the data point it relates to, and obs_index is
-        the index for the observation itself"""
+        """Returns a pandas DataFrame with the datapoints for a given observation key
+        for a given case. The row index is the realization number, and the column index
+        is a multi-index with (obs_key, index/date, obs_index), where index/date is
+        used to relate the observation to the data point it relates to, and obs_index
+        is the index for the observation itself"""
 
         case = self._get_case(case_name)
 
@@ -248,50 +198,6 @@
             except httpx.RequestError as exc:
                 logger.exception(exc)
                 raise exc
-=======
-        if self._facade.is_summary_key(key):
-            data = self._facade.gather_summary_data(case, key).T
-        elif self._facade.is_gen_kw_key(key):
-            data = self._facade.gather_gen_kw_data(case, key)
-            data.columns = pd.Index([0])
-        elif self._facade.is_gen_data_key(key):
-            data = self._facade.gather_gen_data_data(case, key).T
-        else:
-            raise ValueError(f"no such key {key}")
-
-        try:
-            return data.astype(float)
-        except ValueError:
-            return data
-
-    def observations_for_obs_keys(self, case, obs_keys):
-        """Returns a pandas DataFrame with the datapoints for a given
-        observation key for a given case. The row index is the realization
-        number, and the column index is a multi-index with (obs_key, index/date,
-        obs_index), where index/date is used to relate the observation to the
-        data point it relates to, and obs_index is the index for the observation
-        itself"""
-        try:
-            measured_data = MeasuredData(
-                self._facade, obs_keys, case_name=case, load_data=False
-            )
-            data = measured_data.data
-        except loader.ObservationError:
-            data = pd.DataFrame()
-        expected_keys = ["OBS", "STD"]
-        if not isinstance(data, pd.DataFrame):
-            raise TypeError(
-                f"Invalid type: {type(data)}, should be type: {pd.DataFrame}"
-            )
-        elif not data.empty and not set(expected_keys).issubset(data.index):
-            needed = ["OBS", "STD"]
-            missing = set(expected_keys) - set(data.index)
-            raise ValueError(
-                f"{needed} should be present in DataFrame index, missing: {missing}"
-            )
-        else:
-            return data
->>>>>>> 090ba532
 
     def _add_index_range(self, data):
         """
@@ -312,27 +218,7 @@
         return self._facade.refcase_data(key)
 
     def history_data(self, key, case=None):
-<<<<<<< HEAD
-        """Returns a pandas DataFrame with the data points for the history for a given data key, if any.
-        The row index is the index/date and the column index is the key."""
-        return self._facade.history_data(key, case)
-=======
         """Returns a pandas DataFrame with the data points for the history for a
         given data key, if any.  The row index is the index/date and the column
         index is the key."""
-        return self._facade.history_data(key, case)
-
-    def _dimensionality_of_key(self, key):
-        if self._facade.is_summary_key(key) or self._facade.is_gen_data_key(key):
-            return 2
-        else:
-            return 1
-
-    def _key_index_type(self, key):
-        if self._facade.is_gen_data_key(key):
-            return "INDEX"
-        elif self._facade.is_summary_key(key):
-            return "VALUE"
-        else:
-            return None
->>>>>>> 090ba532
+        return self._facade.history_data(key, case)