--- conflicted
+++ resolved
@@ -39,12 +39,8 @@
 class RunDialog(QDialog):
 
     def __init__(self, run_model, parent):
-<<<<<<< HEAD
         QDialog.__init__(self, parent)
         self.setWindowFlags(Qt.Window)
-=======
-        QDialog.__init__(self, None)
->>>>>>> 49b50186
         self.setWindowFlags(self.windowFlags() & ~Qt.WindowContextHelpButtonHint)
         self.setModal(True)
         self.setWindowModality(Qt.WindowModal)
@@ -127,11 +123,8 @@
         button_widget_container = QWidget()
         button_widget_container.setLayout(button_layout)
 
-<<<<<<< HEAD
+
         self.detailed_progress = DetailedProgressWidget(self, self.state_colors)
-=======
-        self.detailed_progress = DetailedProgressDialog(self, self.state_colors)
->>>>>>> 49b50186
         self.detailed_progress.setVisible(False)
         self.dummy_widget_container = QWidget() #Used to keep the other widgets from stretching
 
